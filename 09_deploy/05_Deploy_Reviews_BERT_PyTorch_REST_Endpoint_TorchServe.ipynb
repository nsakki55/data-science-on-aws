{
 "cells": [
  {
   "cell_type": "markdown",
   "metadata": {},
   "source": [
    "# Deploy our BERT PyTorch Model with TorchServe and Amazon SageMaker"
   ]
  },
  {
   "cell_type": "markdown",
   "metadata": {},
   "source": [
    "We will deploy our BERT PyTorch Model as a REST Endpoint on SageMaker using TorchServe (https://github.com/pytorch/serve/).\n",
    "\n",
    "TorchServe can be used for many types of inference in production settings. It provides an easy-to-use command line interface and utilizes REST based APIs handle state prediction requests.\n",
    "\n",
    "<img src=\"./img/torchserve.png\" width=\"90%\">\n",
    "  \n",
    "\n",
    "More information on how to deploy Huggingface Transformers with TorchServe:\n",
    "* https://github.com/pytorch/serve/tree/master/examples/Huggingface_Transformers\n",
    "* https://medium.com/analytics-vidhya/deploy-huggingface-s-bert-to-production-with-pytorch-serve-27b068026d18 "
   ]
  },
  {
   "cell_type": "code",
   "execution_count": null,
   "metadata": {},
   "outputs": [],
   "source": [
    "!pip install -q transformers==2.8.0\n",
    "!pip install -q torch==1.5.0 --upgrade --ignore-installed\n",
    "!pip install -q torch-model-archiver==0.1.1"
   ]
  },
  {
   "cell_type": "code",
   "execution_count": null,
   "metadata": {},
   "outputs": [],
   "source": [
    "import boto3\n",
    "import sagemaker\n",
    "import pandas as pd\n",
    "\n",
    "sess   = sagemaker.Session()\n",
    "bucket = sess.default_bucket()\n",
    "role = sagemaker.get_execution_role()\n",
    "region = boto3.Session().region_name\n",
    "account_id = boto3.client('sts').get_caller_identity().get('Account')\n",
    "\n",
    "sm = boto3.Session().client(service_name='sagemaker', region_name=region)"
   ]
  },
  {
   "cell_type": "markdown",
   "metadata": {},
   "source": [
    "# Copy the Transformer PyTorch Model from S3 to Local"
   ]
  },
  {
   "cell_type": "code",
   "execution_count": null,
   "metadata": {},
   "outputs": [],
   "source": [
    "%store -r transformer_pytorch_model_s3_uri"
   ]
  },
  {
   "cell_type": "code",
   "execution_count": null,
   "metadata": {},
   "outputs": [],
   "source": [
    "print(transformer_pytorch_model_s3_uri)"
   ]
  },
  {
   "cell_type": "code",
   "execution_count": null,
   "metadata": {},
   "outputs": [],
   "source": [
    "local_model_dir = './models/transformers/pytorch/'"
   ]
  },
  {
   "cell_type": "code",
   "execution_count": null,
   "metadata": {
    "scrolled": true
   },
   "outputs": [],
   "source": [
    "!aws s3 cp --recursive $transformer_pytorch_model_s3_uri $local_model_dir"
   ]
  },
  {
   "cell_type": "markdown",
   "metadata": {},
   "source": [
    "# Retrieve Transformer PyTorch Model Name (.bin) Created During Training"
   ]
  },
  {
   "cell_type": "code",
   "execution_count": null,
   "metadata": {},
   "outputs": [],
   "source": [
    "%store -r transformer_pytorch_model_name"
   ]
  },
  {
   "cell_type": "code",
   "execution_count": null,
   "metadata": {},
   "outputs": [],
   "source": [
    "print(transformer_pytorch_model_name)"
   ]
  },
  {
   "cell_type": "markdown",
   "metadata": {},
   "source": [
    "# Create TorchServe Model Archive File (.mar)\n",
    "\n",
    "https://github.com/pytorch/serve/blob/master/model-archiver/README.md\n",
    "\n",
    "A key feature of TorchServe is the ability to package all model artifacts into a single model archive file. It is a separate command line interface (CLI), torch-model-archiver, that can take model checkpoints or model definition file with state_dict, and package them into a .mar file. This file can then be redistributed and served by anyone using TorchServe. It takes in the following model artifacts: a model checkpoint file in case of torchscript or a model definition file and a state_dict file in case of eager mode, and other optional assets that may be required to serve the model. The CLI creates a .mar file that TorchServe's server CLI uses to serve the models. \n",
    "\n",
    "We need to pass the the following:\n",
    "* `--handler`:  Python code to adapt the `review_body` to BERT tokens (request handler) as well as the `star_rating` response of 1-5 (response handler)\n",
    "* `config.json`:  used by the Huggingface transformers library when we saved the model in a previous notebook.  In \n",
    "* `setup_config.json`:  BERT-specific `setup_config.json` that defines the `max seq length`, `number of output classes` (1-5), etc.\n",
    "* `Seq_classification_artifacts/index_to_name.json`:  BERT-specific mapping of response index (0-4) to class name (1-5 star rating) for our output classes"
   ]
  },
  {
   "cell_type": "code",
   "execution_count": null,
   "metadata": {},
   "outputs": [],
   "source": [
    "torchserve_model_name = 'reviews-distilbert-pytorch'"
   ]
  },
  {
   "cell_type": "code",
   "execution_count": null,
   "metadata": {
    "scrolled": true
   },
   "outputs": [],
   "source": [
    "print(torchserve_model_name)"
   ]
  },
  {
   "cell_type": "code",
   "execution_count": null,
   "metadata": {},
   "outputs": [],
   "source": [
    "!mkdir -p ./model_store"
   ]
  },
  {
   "cell_type": "code",
   "execution_count": null,
   "metadata": {},
   "outputs": [],
   "source": [
    "!torch-model-archiver -f \\\n",
    "    --model-name model \\\n",
    "    --export-path ./model_store/ \\\n",
    "    --version 1.0 \\\n",
    "    --serialized-file $local_model_dir/$transformer_pytorch_model_name \\\n",
    "    --handler ./src_torchserve/Transformer_handler_generalized.py \\\n",
    "    --extra-files \"./models/transformers/pytorch/config.json,./src_torchserve/setup_config.json,./src_torchserve/Seq_classification_artifacts/index_to_name.json\""
   ]
  },
  {
   "cell_type": "code",
   "execution_count": null,
   "metadata": {},
   "outputs": [],
   "source": [
    "!ls -al ./model_store/"
   ]
  },
  {
   "cell_type": "markdown",
   "metadata": {},
   "source": [
    "# Start TorchServe locally to serve the model\n",
    "\n",
    "After you archive and store the model, use the torchserve command to serve the model."
   ]
  },
  {
   "cell_type": "markdown",
   "metadata": {},
   "source": [
    "# Prepare the Model for SageMaker Deployment\n",
    "\n",
    "To deploy the model to a SageMaker REST endpoint, we need to upload our .mar file to S3 and build a TorchServe model container. "
   ]
  },
  {
<<<<<<< HEAD
=======
   "cell_type": "code",
   "execution_count": null,
   "metadata": {},
   "outputs": [],
   "source": [
    "!unzip -y model.mar"
   ]
  },
  {
>>>>>>> 4fb5cf1f
   "cell_type": "markdown",
   "metadata": {},
   "source": [
    "# Upload TorchServe Model Archive File to S3"
   ]
  },
  {
   "cell_type": "code",
   "execution_count": null,
   "metadata": {},
   "outputs": [],
   "source": [
    "torchserve_mar = 'model.mar'"
   ]
  },
  {
   "cell_type": "markdown",
   "metadata": {},
   "source": [
    "# Tar the `.mar` Archive File as `model.tar.gz` and Upload to S3\n",
    "Per TorchServe convention, the `.mar` file must be under ./model_store/ in the `.tar` archive"
   ]
  },
  {
   "cell_type": "code",
   "execution_count": null,
   "metadata": {},
   "outputs": [],
   "source": [
    "!tar -cvzf ./model.tar.gz \\\n",
    "    ./model_store/$torchserve_mar"
   ]
  },
  {
   "cell_type": "code",
   "execution_count": null,
   "metadata": {
    "scrolled": true
   },
   "outputs": [],
   "source": [
    "torchserve_tar_s3_uri = 's3://{}/models/torchserve/model.tar.gz'.format(bucket, torchserve_model_name)"
   ]
  },
  {
   "cell_type": "markdown",
   "metadata": {},
   "source": [
    "# Upload `model.tar.gz` to S3"
   ]
  },
  {
   "cell_type": "code",
   "execution_count": null,
   "metadata": {},
   "outputs": [],
   "source": [
    "!aws s3 cp ./model.tar.gz $torchserve_tar_s3_uri"
   ]
  },
  {
   "cell_type": "code",
   "execution_count": null,
   "metadata": {},
   "outputs": [],
   "source": [
    "!tar -xvzf ./model.tar.gz"
   ]
  },
  {
   "cell_type": "code",
   "execution_count": null,
   "metadata": {},
   "outputs": [],
   "source": [
    "print(torchserve_tar_s3_uri)"
   ]
  },
  {
   "cell_type": "markdown",
   "metadata": {},
   "source": [
    "## Create an Amazon ECR registry\n",
    "Create a new docker container registry for our TorchServe container images.   \n",
    "Ignore any error in case the registry already exists- this is OK."
   ]
  },
  {
   "cell_type": "code",
   "execution_count": null,
   "metadata": {},
   "outputs": [],
   "source": [
    "registry_name = 'torchserve'"
   ]
  },
  {
   "cell_type": "code",
   "execution_count": null,
   "metadata": {},
   "outputs": [],
   "source": [
    "!aws ecr create-repository --repository-name {registry_name}"
   ]
  },
  {
   "cell_type": "markdown",
   "metadata": {},
   "source": [
    "## Build a TorchServe Docker container and push it to Amazon ECR"
   ]
  },
  {
   "cell_type": "code",
   "execution_count": null,
   "metadata": {},
   "outputs": [],
   "source": [
    "image_tag = 'torch-1.5.0-1.0.0'\n",
    "image_uri = f'{account_id}.dkr.ecr.{region}.amazonaws.com/{registry_name}:{image_tag}'"
   ]
  },
  {
   "cell_type": "code",
   "execution_count": null,
   "metadata": {},
   "outputs": [],
   "source": [
    "!docker build -t {registry_name}:{image_tag} -f ./docker/Dockerfile ./docker\n",
    "\n",
    "!$(aws ecr get-login --no-include-email --region {region})\n",
    "\n",
    "!docker tag {registry_name}:{image_tag} {image_uri}\n",
    "\n",
    "!docker push {image_uri}"
   ]
  },
  {
   "cell_type": "markdown",
   "metadata": {},
   "source": [
    "## Create SageMaker Endpoint and Deploy TorchServe Model Container"
   ]
  },
  {
   "cell_type": "code",
   "execution_count": null,
   "metadata": {},
   "outputs": [],
   "source": [
    "print(torchserve_tar_s3_uri)"
   ]
  },
  {
   "cell_type": "code",
   "execution_count": null,
   "metadata": {},
   "outputs": [],
   "source": [
    "from sagemaker.model import Model\n",
    "from sagemaker.predictor import RealTimePredictor\n",
    "\n",
    "torchserve_model = Model(model_data=torchserve_tar_s3_uri, \n",
    "                         image=image_uri,\n",
    "                         role=role,\n",
    "                         predictor_cls=RealTimePredictor,\n",
    "                         name=torchserve_model_name)"
   ]
  },
  {
   "cell_type": "code",
   "execution_count": null,
   "metadata": {},
   "outputs": [],
   "source": [
    "import time\n",
    "\n",
    "endpoint_name = '{}-endpoint-'.format(torchserve_model_name) + time.strftime(\"%Y-%m-%d-%H-%M-%S\", time.gmtime())\n",
    "\n",
    "print(endpoint_name)\n",
    "\n",
    "predictor = torchserve_model.deploy(instance_type='ml.m5.large',\n",
    "                                    initial_instance_count=1,\n",
    "                                    endpoint_name=endpoint_name)"
   ]
  },
  {
   "cell_type": "markdown",
   "metadata": {},
   "source": [
    "# _Wait Until the ^^ Endpoint ^^ is Deployed_"
   ]
  },
  {
   "cell_type": "markdown",
   "metadata": {},
   "source": [
    "## Run A Sample Prediction"
   ]
  },
  {
   "cell_type": "code",
   "execution_count": null,
   "metadata": {},
   "outputs": [],
   "source": [
    "predicted_classes = predictor.predict(\"This is a wonderful product!\")\n",
    "print(predicted_classes.decode('utf-8'))"
   ]
  },
  {
   "cell_type": "code",
   "execution_count": null,
   "metadata": {},
   "outputs": [],
   "source": [
    "client = boto3.client('sagemaker')\n",
    "\n",
    "client.delete_endpoint(\n",
    "    EndpointName=endpoint_name\n",
    ")"
   ]
  },
  {
   "cell_type": "code",
   "execution_count": null,
   "metadata": {},
   "outputs": [],
   "source": [
    "%%javascript\n",
    "Jupyter.notebook.save_checkpoint();\n",
    "Jupyter.notebook.session.delete();"
   ]
  }
 ],
 "metadata": {
  "kernelspec": {
   "display_name": "conda_python3",
   "language": "python",
   "name": "conda_python3"
  },
  "language_info": {
   "codemirror_mode": {
    "name": "ipython",
    "version": 3
   },
   "file_extension": ".py",
   "mimetype": "text/x-python",
   "name": "python",
   "nbconvert_exporter": "python",
   "pygments_lexer": "ipython3",
   "version": "3.6.5"
  }
 },
 "nbformat": 4,
 "nbformat_minor": 4
}<|MERGE_RESOLUTION|>--- conflicted
+++ resolved
@@ -212,8 +212,6 @@
    ]
   },
   {
-<<<<<<< HEAD
-=======
    "cell_type": "code",
    "execution_count": null,
    "metadata": {},
@@ -223,7 +221,6 @@
    ]
   },
   {
->>>>>>> 4fb5cf1f
    "cell_type": "markdown",
    "metadata": {},
    "source": [
